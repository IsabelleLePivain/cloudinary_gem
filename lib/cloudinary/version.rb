--- conflicted
+++ resolved
@@ -1,8 +1,4 @@
 # Copyright Cloudinary
 module Cloudinary
-<<<<<<< HEAD
-  VERSION = "1.0.35"
-=======
   VERSION = "1.0.37"
->>>>>>> da505863
 end