--- conflicted
+++ resolved
@@ -1,376 +1,370 @@
-# Copyright Cloudinary
-
-class Cloudinary::Migrator
-  attr_reader :retrieve, :complete
-  attr_accessor :terminate, :in_process
-  attr_reader :db
-  attr_reader :work, :results, :mutex
-  attr_reader :extra_options
-  
-  
-  @@init = false
-  def self.init
-    return if @@init
-    @@init = true
-
-    begin 
-      require 'sqlite3'
-    rescue LoadError
-      raise "Please add sqlite3 to your Gemfile"    
-    end
-    require 'tempfile'
-  end
-  
-  def json_decode(str)
-    Cloudinary::Utils.json_decode(str)
-  end
-    
-  def initialize(options={})
-    self.class.init
-    
-    options[:db_file] = "tmp/migration#{$$}.db" if options[:private_database] && !options[:db_file] 
-    @dbfile = options[:db_file] || "tmp/migration.db"
-    FileUtils.mkdir_p(File.dirname(@dbfile))
-    @db = SQLite3::Database.new @dbfile, :results_as_hash=>true
-    @retrieve = options[:retrieve]
-    @complete = options[:complete]
-    @debug = options[:debug] || false
-    @ignore_duplicates = options[:ignore_duplicates]
-    @threads = [options[:threads] || 10, 100].min
-    @threads = 1 if RUBY_VERSION < "1.9"
-    @extra_options = {:api_key=>options[:api_key], :api_secret=>options[:api_secret]}
-    @delete_after_done = options[:delete_after_done] || options[:private_database]
-    @max_processing = @threads * 10
-    @in_process = 0
-    @work = Queue.new
-    @results = Queue.new
-    @mutex = Mutex.new
-    @db.execute "
-      create table if not exists queue (
-        id integer primary key,
-        internal_id integer,
-        public_id text,
-        url text,
-        metadata text,
-        result string,
-        status text,
-        updated_at integer
-      )
-    "
-    @db.execute "
-      create index if not exists status_idx on queue (
-        status
-      )
-    "
-    @db.execute "
-      create unique index if not exists internal_id_idx on queue (
-        internal_id
-      )
-    "
-    # @db.execute "
-    #   create unique index if not exists public_id_idx on queue (
-    #     public_id
-    #   )
-    # "
-
-    if options[:reset_queue]
-      @db.execute("delete from queue")
-    end
-  end
-    
-  def register_retrieve(&block)
-    @retrieve = block
-  end
-
-  def register_complete(&block)
-    @complete = block
-  end
-  
-  def process(options={})    
-    raise "url not given and no retieve callback given" if options[:url].nil? && self.retrieve.nil?
-    raise "id not given and retieve or complete callback given" if options[:id].nil? && (!self.retrieve.nil? || !self.complete.nil?)
-
-    debug("Process: #{options.inspect}")
-    start
-    process_results    
-    wait_for_queue
-    options = options.dup
-    id = options.delete(:id)
-    url = options.delete(:url)
-    public_id = options.delete(:public_id)
-    row = {
-      "internal_id"=>id, 
-      "url"=>url, 
-      "public_id"=>public_id, 
-      "metadata"=>options.to_json,
-      "status"=>"processing"      
-    }    
-    begin
-      insert_row(row)
-      add_to_work_queue(row)
-    rescue SQLite3::ConstraintException
-      raise if !@ignore_duplicates
-    end
-  end
-      
-  def done
-    start
-    process_all_pending
-    @terminate = true
-    1.upto(@threads){self.work << nil} # enough objects to release all waiting threads
-    @started = false
-    @db.close
-    File.delete(@dbfile) if @delete_after_done
-  end
-  
-  def max_given_id
-    db.get_first_value("select max(internal_id) from queue").to_i
-  end
-  
-  def close_if_needed(file)
-    if file.nil?
-      # Do nothing.
-    elsif file.respond_to?(:close!) 
-      file.close! 
-    elsif file.respond_to?(:close)
-      file.close
-    end
-  rescue
-    # Ignore errors in closing files
-  end  
-
-  def temporary_file(data, filename)  
-    file = RUBY_VERSION == "1.8.7" ? Tempfile.new('cloudinary') : Tempfile.new('cloudinary', :encoding => 'ascii-8bit')
-    file.unlink
-    file.write(data)
-    file.rewind
-    # Tempfile return path == nil after unlink, which break rest-client              
-    class << file
-      attr_accessor :original_filename
-      def content_type
-        "application/octet-stream"                  
-      end
-    end
-    file.original_filename = filename
-    file                  
-  end
-
-  private
-
-  def update_all(values)
-    @db.execute("update queue set #{values.keys.map{|key| "#{key}=?"}.join(",")}", *values.values)
-  end
-  
-  def update_row(row, values)    
-    values.merge!("updated_at"=>Time.now.to_i)
-    query = ["update queue set #{values.keys.map{|key| "#{key}=?"}.join(",")} where id=?"] + values.values + [row["id"]]
-    result = @db.execute(*query)
-    values.each{|key, value| row[key.to_s] = value}
-    row    
-  end
-  
-  def insert_row(values)
-    values.merge!("updated_at"=>Time.now.to_i)
-    puts "insert into queue (#{values.keys.join(",")}) values (#{values.keys.map{"?"}.join(",")})"
-    puts *values.values
-    
-    @db.execute("insert into queue (#{values.keys.join(",")}) values (#{values.keys.map{"?"}.join(",")})", *values.values)
-    values["id"] = @db.last_insert_row_id
-  end
-  
-  def refill_queue(last_id)
-    @db.execute("select * from queue where status in ('error', 'processing') and id > ? limit ?", last_id, 10000) do
-      |row|
-      last_id = row["id"] if row["id"] > last_id
-      wait_for_queue
-      add_to_work_queue(row)
-    end
-    last_id
-  end 
-
-  def process_results
-    while self.results.length > 0
-      row = self.results.pop
-      result = json_decode(row["result"])      
-      debug("Done ID=#{row['internal_id']}, result=#{result.inspect}")
-      complete.call(row["internal_id"], result) if complete 
-      if result["error"]        
-        status = case result["error"]["http_code"]
-        when 400, 404 then "fatal" # Problematic request. Not a server problem.
-        else "error"
-        end
-      else
-        status = "completed"
-      end       
-      updates = {:status=>status, :result=>row["result"]}
-      updates["public_id"] = result["public_id"] if result["public_id"] && !row["public_id"]
-      begin 
-        update_row(row, updates)
-      rescue SQLite3::ConstraintException
-        updates = {:status=>"error", :result=>{:error=>{:message=>"public_id already exists"}}.to_json}
-        update_row(row, updates)
-      end
-    end
-  end
-
-  def try_try_again(tries=5)
-    retry_count = 0
-    begin
-      return yield
-    rescue
-      retry_count++
-      raise if retry_count > tries
-      sleep rand * 3
-      retry
-    end  
-  end
-  
-  def start
-    return if @started
-    @started = true
-    @terminate = false
-    
-    self.work.clear
-    
-    main = self
-    Thread.abort_on_exception = true
-    1.upto(@threads) do
-      |i|
-      Thread.start do
-        while !main.terminate
-          file = nil
-          row = main.work.pop
-          next if row.nil?
-          begin
-            debug "Thread #{i} - processing row #{row.inspect}. #{main.work.length} work waiting. #{main.results.length} results waiting."
-            url = row["url"]
-            cw = false
-            result = nil
-            if url.nil? && !self.retrieve.nil?
-              data = self.retrieve.call(row["internal_id"])
-              if defined?(ActiveRecord::Base) && data.is_a?(ActiveRecord::Base)
-                cw = true
-                data.save!
-              elsif defined?(Cloudinary::CarrierWave) && data.is_a?(Cloudinary::CarrierWave)
-                cw = true
-                begin
-                  data.model.save! 
-                rescue Cloudinary::CarrierWave::UploadError 
-                  # upload errors will be handled by the result values.
-                end
-                result = data.metadata
-              elsif data.respond_to?(:read) && data.respond_to?(:path)
-                # This is an IO style object, pass as is.
-                file = data
-<<<<<<< HEAD
-              elsif data.is_a?(String) && data =~ /^http(s?)/
-                file = data
-              elsif !data.nil?
-=======
-              elsif data.nil?
-                # Skip
-              elsif data.match(/^https?:/)
-                url = data
-              else                
->>>>>>> ae1fd77a
-                file = main.temporary_file(data, row["public_id"] || "cloudinaryfile") 
-              end
-            end
-            
-            if url || file
-              options = main.extra_options.merge(:public_id=>row["public_id"])
-              json_decode(row["metadata"]).each do
-                |key, value|
-                options[key.to_sym] = value
-              end
-                          
-              result = Cloudinary::Uploader.upload(url || file, options.merge(:return_error=>true)) || ({:error=>{:message=>"Received nil from uploader!"}})
-            elsif cw
-              result ||= {"status" => "saved"}
-            else
-              result = {"error" => {"message" => "Empty data and url", "http_code"=>404}} 
-            end
-            main.results << {"id"=>row["id"], "internal_id"=>row["internal_id"], "result"=>result.to_json}
-          rescue => e
-            $stderr.print "Thread #{i} - Error in processing row #{row.inspect} - #{e}\n"
-            debug(e.backtrace.join("\n"))
-            sleep 1
-          ensure
-            main.mutex.synchronize{main.in_process -= 1}
-            main.close_if_needed(file)
-          end          
-        end
-      end
-    end 
-    
-    retry_previous_queue # Retry all work from previous iteration before we start processing this one.
-  end
-  
-  def debug(message)
-    if @debug
-      $stderr.print "#{Time.now} Cloudinary::Migrator #{message}\n"
-    end
-  end
-
-  def retry_previous_queue
-    last_id = 0
-    begin
-      prev_last_id, last_id = last_id, refill_queue(last_id)
-    end while last_id > prev_last_id
-    process_results    
-  end
-  
-  def process_all_pending
-    # Waiting for work to finish. While we are at it, process results.
-    while self.in_process > 0      
-      process_results
-      sleep 0.1
-    end
-    # Make sure we processed all the results
-    process_results
-  end
-  
-  def add_to_work_queue(row)
-    self.work << row
-    mutex.synchronize{self.in_process += 1}
-  end
-  
-  def wait_for_queue
-    # Waiting f
-    while self.work.length > @max_processing
-      process_results    
-      sleep 0.1
-    end    
-  end
-
-  def self.sample        
-    migrator = Cloudinary::Migrator.new(
-      :retrieve=>proc{|id| Post.find(id).data}, 
-      :complete=>proc{|id, result| a}
-      )
-    
-    Post.find_each(:conditions=>["id > ?", migrator.max_given_id], :select=>"id") do
-      |post|
-      migrator.process(:id=>post.id, :public_id=>"post_#{post.id}")
-    end
-    migrator.done
-  end 
-    
-  def self.test  
-    posts = {}
-    done = {}      
-    migrator = Cloudinary::Migrator.new(
-      :retrieve=>proc{|id| posts[id]}, 
-      :complete=>proc{|id, result| $stderr.print "done #{id} #{result}\n"; done[id] = result}
-      )
-    start = migrator.max_given_id + 1
-    (start..1000).each{|i| posts[i] = "hello#{i}"}
-    
-    posts.each do
-      |id, data|
-      migrator.process(:id=>id, :public_id=>"post_#{id}")
-    end
-    migrator.done
-    pp [done.length, start]
-  end        
-end
+# Copyright Cloudinary
+
+class Cloudinary::Migrator
+  attr_reader :retrieve, :complete
+  attr_accessor :terminate, :in_process
+  attr_reader :db
+  attr_reader :work, :results, :mutex
+  attr_reader :extra_options
+  
+  
+  @@init = false
+  def self.init
+    return if @@init
+    @@init = true
+
+    begin 
+      require 'sqlite3'
+    rescue LoadError
+      raise "Please add sqlite3 to your Gemfile"    
+    end
+    require 'tempfile'
+  end
+  
+  def json_decode(str)
+    Cloudinary::Utils.json_decode(str)
+  end
+    
+  def initialize(options={})
+    self.class.init
+    
+    options[:db_file] = "tmp/migration#{$$}.db" if options[:private_database] && !options[:db_file] 
+    @dbfile = options[:db_file] || "tmp/migration.db"
+    FileUtils.mkdir_p(File.dirname(@dbfile))
+    @db = SQLite3::Database.new @dbfile, :results_as_hash=>true
+    @retrieve = options[:retrieve]
+    @complete = options[:complete]
+    @debug = options[:debug] || false
+    @ignore_duplicates = options[:ignore_duplicates]
+    @threads = [options[:threads] || 10, 100].min
+    @threads = 1 if RUBY_VERSION < "1.9"
+    @extra_options = {:api_key=>options[:api_key], :api_secret=>options[:api_secret]}
+    @delete_after_done = options[:delete_after_done] || options[:private_database]
+    @max_processing = @threads * 10
+    @in_process = 0
+    @work = Queue.new
+    @results = Queue.new
+    @mutex = Mutex.new
+    @db.execute "
+      create table if not exists queue (
+        id integer primary key,
+        internal_id integer,
+        public_id text,
+        url text,
+        metadata text,
+        result string,
+        status text,
+        updated_at integer
+      )
+    "
+    @db.execute "
+      create index if not exists status_idx on queue (
+        status
+      )
+    "
+    @db.execute "
+      create unique index if not exists internal_id_idx on queue (
+        internal_id
+      )
+    "
+    # @db.execute "
+    #   create unique index if not exists public_id_idx on queue (
+    #     public_id
+    #   )
+    # "
+
+    if options[:reset_queue]
+      @db.execute("delete from queue")
+    end
+  end
+    
+  def register_retrieve(&block)
+    @retrieve = block
+  end
+
+  def register_complete(&block)
+    @complete = block
+  end
+  
+  def process(options={})    
+    raise "url not given and no retieve callback given" if options[:url].nil? && self.retrieve.nil?
+    raise "id not given and retieve or complete callback given" if options[:id].nil? && (!self.retrieve.nil? || !self.complete.nil?)
+
+    debug("Process: #{options.inspect}")
+    start
+    process_results    
+    wait_for_queue
+    options = options.dup
+    id = options.delete(:id)
+    url = options.delete(:url)
+    public_id = options.delete(:public_id)
+    row = {
+      "internal_id"=>id, 
+      "url"=>url, 
+      "public_id"=>public_id, 
+      "metadata"=>options.to_json,
+      "status"=>"processing"      
+    }    
+    begin
+      insert_row(row)
+      add_to_work_queue(row)
+    rescue SQLite3::ConstraintException
+      raise if !@ignore_duplicates
+    end
+  end
+      
+  def done
+    start
+    process_all_pending
+    @terminate = true
+    1.upto(@threads){self.work << nil} # enough objects to release all waiting threads
+    @started = false
+    @db.close
+    File.delete(@dbfile) if @delete_after_done
+  end
+  
+  def max_given_id
+    db.get_first_value("select max(internal_id) from queue").to_i
+  end
+  
+  def close_if_needed(file)
+    if file.nil?
+      # Do nothing.
+    elsif file.respond_to?(:close!) 
+      file.close! 
+    elsif file.respond_to?(:close)
+      file.close
+    end
+  rescue
+    # Ignore errors in closing files
+  end  
+
+  def temporary_file(data, filename)  
+    file = RUBY_VERSION == "1.8.7" ? Tempfile.new('cloudinary') : Tempfile.new('cloudinary', :encoding => 'ascii-8bit')
+    file.unlink
+    file.write(data)
+    file.rewind
+    # Tempfile return path == nil after unlink, which break rest-client              
+    class << file
+      attr_accessor :original_filename
+      def content_type
+        "application/octet-stream"                  
+      end
+    end
+    file.original_filename = filename
+    file                  
+  end
+
+  private
+
+  def update_all(values)
+    @db.execute("update queue set #{values.keys.map{|key| "#{key}=?"}.join(",")}", *values.values)
+  end
+  
+  def update_row(row, values)    
+    values.merge!("updated_at"=>Time.now.to_i)
+    query = ["update queue set #{values.keys.map{|key| "#{key}=?"}.join(",")} where id=?"] + values.values + [row["id"]]
+    result = @db.execute(*query)
+    values.each{|key, value| row[key.to_s] = value}
+    row    
+  end
+  
+  def insert_row(values)
+    values.merge!("updated_at"=>Time.now.to_i)
+    puts "insert into queue (#{values.keys.join(",")}) values (#{values.keys.map{"?"}.join(",")})"
+    puts *values.values
+    
+    @db.execute("insert into queue (#{values.keys.join(",")}) values (#{values.keys.map{"?"}.join(",")})", *values.values)
+    values["id"] = @db.last_insert_row_id
+  end
+  
+  def refill_queue(last_id)
+    @db.execute("select * from queue where status in ('error', 'processing') and id > ? limit ?", last_id, 10000) do
+      |row|
+      last_id = row["id"] if row["id"] > last_id
+      wait_for_queue
+      add_to_work_queue(row)
+    end
+    last_id
+  end 
+
+  def process_results
+    while self.results.length > 0
+      row = self.results.pop
+      result = json_decode(row["result"])      
+      debug("Done ID=#{row['internal_id']}, result=#{result.inspect}")
+      complete.call(row["internal_id"], result) if complete 
+      if result["error"]        
+        status = case result["error"]["http_code"]
+        when 400, 404 then "fatal" # Problematic request. Not a server problem.
+        else "error"
+        end
+      else
+        status = "completed"
+      end       
+      updates = {:status=>status, :result=>row["result"]}
+      updates["public_id"] = result["public_id"] if result["public_id"] && !row["public_id"]
+      begin 
+        update_row(row, updates)
+      rescue SQLite3::ConstraintException
+        updates = {:status=>"error", :result=>{:error=>{:message=>"public_id already exists"}}.to_json}
+        update_row(row, updates)
+      end
+    end
+  end
+
+  def try_try_again(tries=5)
+    retry_count = 0
+    begin
+      return yield
+    rescue
+      retry_count++
+      raise if retry_count > tries
+      sleep rand * 3
+      retry
+    end  
+  end
+  
+  def start
+    return if @started
+    @started = true
+    @terminate = false
+    
+    self.work.clear
+    
+    main = self
+    Thread.abort_on_exception = true
+    1.upto(@threads) do
+      |i|
+      Thread.start do
+        while !main.terminate
+          file = nil
+          row = main.work.pop
+          next if row.nil?
+          begin
+            debug "Thread #{i} - processing row #{row.inspect}. #{main.work.length} work waiting. #{main.results.length} results waiting."
+            url = row["url"]
+            cw = false
+            result = nil
+            if url.nil? && !self.retrieve.nil?
+              data = self.retrieve.call(row["internal_id"])
+              if defined?(ActiveRecord::Base) && data.is_a?(ActiveRecord::Base)
+                cw = true
+                data.save!
+              elsif defined?(Cloudinary::CarrierWave) && data.is_a?(Cloudinary::CarrierWave)
+                cw = true
+                begin
+                  data.model.save! 
+                rescue Cloudinary::CarrierWave::UploadError 
+                  # upload errors will be handled by the result values.
+                end
+                result = data.metadata
+              elsif data.respond_to?(:read) && data.respond_to?(:path)
+                # This is an IO style object, pass as is.
+                file = data
+              elsif data.nil?
+                # Skip
+              elsif data.match(/^https?:/)
+                url = data
+              else
+                file = main.temporary_file(data, row["public_id"] || "cloudinaryfile") 
+              end
+            end
+            
+            if url || file
+              options = main.extra_options.merge(:public_id=>row["public_id"])
+              json_decode(row["metadata"]).each do
+                |key, value|
+                options[key.to_sym] = value
+              end
+                          
+              result = Cloudinary::Uploader.upload(url || file, options.merge(:return_error=>true)) || ({:error=>{:message=>"Received nil from uploader!"}})
+            elsif cw
+              result ||= {"status" => "saved"}
+            else
+              result = {"error" => {"message" => "Empty data and url", "http_code"=>404}} 
+            end
+            main.results << {"id"=>row["id"], "internal_id"=>row["internal_id"], "result"=>result.to_json}
+          rescue => e
+            $stderr.print "Thread #{i} - Error in processing row #{row.inspect} - #{e}\n"
+            debug(e.backtrace.join("\n"))
+            sleep 1
+          ensure
+            main.mutex.synchronize{main.in_process -= 1}
+            main.close_if_needed(file)
+          end          
+        end
+      end
+    end 
+    
+    retry_previous_queue # Retry all work from previous iteration before we start processing this one.
+  end
+  
+  def debug(message)
+    if @debug
+      $stderr.print "#{Time.now} Cloudinary::Migrator #{message}\n"
+    end
+  end
+
+  def retry_previous_queue
+    last_id = 0
+    begin
+      prev_last_id, last_id = last_id, refill_queue(last_id)
+    end while last_id > prev_last_id
+    process_results    
+  end
+  
+  def process_all_pending
+    # Waiting for work to finish. While we are at it, process results.
+    while self.in_process > 0      
+      process_results
+      sleep 0.1
+    end
+    # Make sure we processed all the results
+    process_results
+  end
+  
+  def add_to_work_queue(row)
+    self.work << row
+    mutex.synchronize{self.in_process += 1}
+  end
+  
+  def wait_for_queue
+    # Waiting f
+    while self.work.length > @max_processing
+      process_results    
+      sleep 0.1
+    end    
+  end
+
+  def self.sample        
+    migrator = Cloudinary::Migrator.new(
+      :retrieve=>proc{|id| Post.find(id).data}, 
+      :complete=>proc{|id, result| a}
+      )
+    
+    Post.find_each(:conditions=>["id > ?", migrator.max_given_id], :select=>"id") do
+      |post|
+      migrator.process(:id=>post.id, :public_id=>"post_#{post.id}")
+    end
+    migrator.done
+  end 
+    
+  def self.test  
+    posts = {}
+    done = {}      
+    migrator = Cloudinary::Migrator.new(
+      :retrieve=>proc{|id| posts[id]}, 
+      :complete=>proc{|id, result| $stderr.print "done #{id} #{result}\n"; done[id] = result}
+      )
+    start = migrator.max_given_id + 1
+    (start..1000).each{|i| posts[i] = "hello#{i}"}
+    
+    posts.each do
+      |id, data|
+      migrator.process(:id=>id, :public_id=>"post_#{id}")
+    end
+    migrator.done
+    pp [done.length, start]
+  end        
+end